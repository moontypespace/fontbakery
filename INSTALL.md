# Installation instructions

This documents is step by step instruction how to setup development and production environment. As long as project in development stage production part subject to change.

## Requirements

You need to have installed:

- python 2.7.x
- virtualenv http://www.virtualenv.org/en/latest/
- make
- C-code compiler
- libevent
- fontforge (including its python module)
- ttfautohint
- Redis

### Mac OS X

If you use Mac OS X, a convenient way to install such UNIX software is with [HomeBrew](http://mxcl.github.io/homebrew/).

Install HomeBrew and then run these commands in the Terminal:

```sh
    # Use HomeBrew to install dependencies
    brew install python sqlite libevent fontforge ttfautohint redis;
    # To have launchd start redis at login:
    ln -sfv /usr/local/opt/redis/*.plist ~/Library/LaunchAgents;
    # Start redis now:
    launchctl load ~/Library/LaunchAgents/homebrew.mxcl.redis.plist;
    # Confirm easy_install is available:
    which easy_install-2.7;
    # /usr/local/share/python/easy_install-2.7
    # Use easy_install to install pip, a better Python package manager
    sudo easy_install-2.7 -U pip;
    # Use easy_install to install virtualenv
    sudo easy_install-2.7 -U virtualenv;
    # Set up a pip download cache
    echo export PIP_DOWNLOAD_CACHE=$HOME/.pip_download_cache >>~/.profile;
    mkdir ~/.pip_download_cache;
```

### Fedora

TODO: package ttfautohint for Fedora

```sh
    # Use yum to install dependencies
    sudo yum install -y python-virtualenv python sqlite sqlite-devel libevent libevent-devel fontforge redis mercurial git;
    # install ttfautohint from git
    git clone git://repo.or.cz/ttfautohint.git;
    cd ttfautohint;
    ./bootstrap;
    ./configure --with-doc=no;
    sudo make install;
    # Start redis now:
    sudo /etc/init.d/redis start;
    # Set up a pip download cache
    echo export PIP_DOWNLOAD_CACHE=$HOME/.pip_download_cache >>~/.profile;
    mkdir ~/.pip_download_cache;
```

### Debian & Ubuntu

```sh
    # Use yum to install dependencies
    sudo apt-get install -y build-essential python python-virtualenv python-pip sqlite libsqlite3-dev libevent-2.0-5 libevent-dev fontforge fontforge-python fonttools redis-server curl default-jdk git mercurial;
    # install ttfautohint from git
    git clone git://repo.or.cz/ttfautohint.git;
    cd ttfautohint;
    ./bootstrap;
    ./configure --with-doc=no;
    sudo make install;
    # Start redis now:
    sudo /etc/init.d/redis-server start;
    # Set up a pip download cache
    echo export PIP_DOWNLOAD_CACHE=$HOME/.pip_download_cache >>~/.profile;
    mkdir ~/.pip_download_cache;
```

Now your system should be ready.

## Installation

Installing Font Bakery is easy. It requires some other programs, but does not install its own dependencies into your system. Most packages are installed into the `venv` directory.

First make a new 'src' folder for source code in your home directory, if it doesn't yet exist:

    mkdir ~/src;

Clone Google Font Directory Mercurial Repository from Google Code into new folder in your home directory:

    hg clone https://code.google.com/p/googlefontdirectory/ ~/src/googlefontdirectory;

Clone code from github into new folder:

    git clone https://github.com/xen/fontbakery.git ~/src/fontbakery;

Build and copy the Google Font Directory lint.jar tool into the fontbakery/scripts directory. This assumed you have

    which javac;
    # /usr/bin/javac
    cd ~/src/googlefontdirectory/tools/lint/;
    ant lint-jar;
    cp -pa ~/googlefontdirectory/tools/lint/dist/lint.jar ~/src/fontbakery/scripts/;

Then run setup:

    cd ~/src/fontbakery;
    make setup;

Wait some time and watch everything being installed.

NB: As `fontforge` can't be installed using pip, and is installed into your system python's site packaged make sure that
default python interpreter (`which python`) is the same where you installed `fontforge` and other dependencies.

## Github Authorization

**Optional step**: Make your own `local.cfg` based on `local.example.cfg`. You can use this example:

    GITHUB_CONSUMER_KEY = '4a1a8295dacab483f1b5'
    GITHUB_CONSUMER_SECRET = 'ec494ff274b5a5c7b0cb7563870e4a32874d93a6'
    SQLALCHEMY_ECHO = True

<<<<<<< HEAD
Github application info is for demo use only. You can [make your own](https://github.com/settings/applications/new). Default values for URL `http://localhost:5000/`, callback URL `http://localhost:5000/auth/callback`.
=======
Github application info is for demo use only. Default values are for URL `http://localhost:5000/`, callback URL `http://localhost:5000/auth/callback`. If you run Font Bakery on another domain, you **[must make your own](https://github.com/settings/applications/new)**. Example:

![Github Auth example](https://raw.github.com/xen/fontbakery/master/INSTALL-githubauth.png)

Then you will see this information:

> **Client ID**
>
>     f3076d470c4258e744a7
>
> **Client Secret**
>
>     03327cbda3271b709d0d665c6d19ee1b7a15a705

You can then replace these values in the local.cfg:

```
    GITHUB_CONSUMER_KEY = 'f3076d470c4258e744a7'
    GITHUB_CONSUMER_SECRET = '03327cbda3271b709d0d665c6d19ee1b7a15a705'
```
>>>>>>> 14a733f1

Finally, initialise the database:

    make init;

## Usage

Usage instructions are found in [README.md](https://github.com/xen/fontbakery/blob/master/README.md)

<<<<<<< HEAD
### Production Mode
=======
## Production Mode 
>>>>>>> 14a733f1

Production mode has additional requirements:

* PostgreSQL, a high performance database for production systems
* [Nginx](http://nginx.org/) >=1.4.1
* [gunicorn](http://gunicorn.org/)
* [supervisor](http://supervisord.org/)

Install nginx on Ubuntu

    sudo add-apt-repository ppa:nginx/stable
    sudo apt-get update
    sudo apt-get install nginx

Make a copy of config example nginx and supervisor files in ``pwd``/webapp_configs and edit them with your server name and paths and then make symbolic link to nginx and supervisor configurations directories.

    ln -s ``pwd``/webapp_configs/nginx.conf /etc/nginx/sites-enabled/fontbakery.conf
    ln -s ``pwd``/webapp_configs/supervisor.conf /etc/supervisor/conf.d/fontbakery.conf

Make supervisor autostarted on server booting and start it, if server will be rebooted it will be started automatically:

    service supervisor start
<|MERGE_RESOLUTION|>--- conflicted
+++ resolved
@@ -122,9 +122,6 @@
     GITHUB_CONSUMER_SECRET = 'ec494ff274b5a5c7b0cb7563870e4a32874d93a6'
     SQLALCHEMY_ECHO = True
 
-<<<<<<< HEAD
-Github application info is for demo use only. You can [make your own](https://github.com/settings/applications/new). Default values for URL `http://localhost:5000/`, callback URL `http://localhost:5000/auth/callback`.
-=======
 Github application info is for demo use only. Default values are for URL `http://localhost:5000/`, callback URL `http://localhost:5000/auth/callback`. If you run Font Bakery on another domain, you **[must make your own](https://github.com/settings/applications/new)**. Example:
 
 ![Github Auth example](https://raw.github.com/xen/fontbakery/master/INSTALL-githubauth.png)
@@ -145,7 +142,6 @@
     GITHUB_CONSUMER_KEY = 'f3076d470c4258e744a7'
     GITHUB_CONSUMER_SECRET = '03327cbda3271b709d0d665c6d19ee1b7a15a705'
 ```
->>>>>>> 14a733f1
 
 Finally, initialise the database:
 
@@ -155,11 +151,7 @@
 
 Usage instructions are found in [README.md](https://github.com/xen/fontbakery/blob/master/README.md)
 
-<<<<<<< HEAD
-### Production Mode
-=======
 ## Production Mode 
->>>>>>> 14a733f1
 
 Production mode has additional requirements:
 
