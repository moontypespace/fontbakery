--- conflicted
+++ resolved
@@ -5,10 +5,5 @@
 	        <li><a href="https://github.com/xen/fontbakery/">The Font Bakery Project</a> is <a href="http://www.gnu.org/philosophy/free-sw.html">free software</a>, available under the terms of the <a href="https://github.com/xen/fontbakery/blob/master/LICENSE.txt">Apache 2.0 license</a>.</li>
 	        <li>Please report bugs, suggest features, and contribute on <a href='https://github.com/xen/fontbakery/'>GitHub <i class="icon-github"></i></a>
         </ul>
-<<<<<<< HEAD
-            <p><a href='{{ url_for('frontend.page', path='about') }}'>The Font Bakery project</a> is free software, available under the terms of the <a href="http://www.apache.org/licenses/LICENSE-2.0.html">Apache 2.0 license</a></p>
-=======
->>>>>>> 7648a053
     </div>
-
 </footer>