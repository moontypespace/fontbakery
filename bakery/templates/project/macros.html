{% macro nav(active) -%}
  <h5>{{ project.clone }} 
  {% if g.debug %}
    <a class="pull-right" href="{{ url_for('project.bump', project_id = project.id )}}" data-confirm="Are you sure you want to pull from the upstream git repository?"><button class="btn btn-small" type="button"><i class="icon-chevron-up"></i> Pull &amp; rebuild</button></a>    
  {% endif %}
	</h5>
    <h2>{{ page_title }}</h2>
    <ul class="nav nav-tabs">
<<<<<<< HEAD
      <li {% if active == 'setup' %}class="active"{% endif %}><a href="{{ url_for('project.setup', project_id = project.id )}}">Setup</a></li>
      <li {% if active == 'dashboard' %}class="active"{% endif %}><a href="{{ url_for('project.dashboard', project_id = project.id )}}">Setup Dashboard</a></li>
=======
        <li class="dropdown {% if active in ['fonts', 'yaml', 'license'] %}active{% endif %}">
          <a class="dropdown-toggle" data-toggle="dropdown" href="#">
               _in <i class="caret"></i>
          </a>
          <ul class="dropdown-menu">
              <li {% if active == 'fonts' %}class="active" {% endif %}><a href="{{ url_for('project.fonts', project_id=project.id) }}">Browse Tree</a></li>
              <li {% if active == 'yaml' %}class="active" {% endif %}><a href="{{ url_for('project.bakeryyaml', project_id=project.id ) }}" >bakery.yaml</a></li>
              <li {% if active == 'license' %}class="active" {% endif %}><a href="{{ url_for('project.plicense', project_id=project.id ) }}" >License</a></li>
          </ul>
        </li>
        <li {% if active == 'dashboard' %}class="active"{% endif %}><a href="{{ url_for('project.dashboard', project_id = project.id )}}">Setup Dashboard</a></li>
        <li {% if active == 'setup' %}class="active"{% endif %}><a href="{{ url_for('project.setup', project_id = project.id )}}">Setup</a></li>
>>>>>>> 8827873b
      {% if project.config['local'].get('setup', None) %}
          <li {% if active == 'log' %}class="active" {% endif %}><a href="{{ url_for('project.buildlog', project_id=project.id ) }}" >Bake Log</a></li>
          <li {% if active == 'tests' %}class="active" {% endif %}><a href="{{ url_for('project.tests', project_id=project.id ) }}">Tests</a></li>
          <li class="dropdown {% if active in ['ace', 'description'] %}active{% endif %}">
            <a class="dropdown-toggle" data-toggle="dropdown" href="#">
                 _out <i class="caret"></i>
            </a>
            <ul class="dropdown-menu">
<!-- TODO: Add a files page for browsing the _out directory, reading directly from the file system
                <li class="nav-header">Folders</li>
                <li {% if active == 'fonts' %}class="active" {% endif %}><a href="{{ url_for('project.fonts', project_id=project.id) }}">Browse</a></li>
-->
                <li class="nav-header">Read Only Files</li>
                <li {% if active == 'yaml' %}class="active" {% endif %}><a href="{{ url_for('project.bakeryyaml', project_id=project.id ) }}" >bakery.yaml</a></li>
                <li class="nav-header">Editable Files</li>
                <li {% if active == 'ace' %}class="active" {% endif %}><a href="{{ url_for('project.ace', project_id=project.id ) }}" >METADATA.json</a></li>
                <li {% if active == 'description' %}class="active" {% endif %}><a href="{{ url_for('project.description_edit', project_id=project.id ) }}" >DESCRIPTION.en_us.html</a></li>
            </ul>
          </li>
      {% endif %}
    </ul>

{%- endmacro %}

{%- macro highlight(name) %}{%set highlight_files = ['license.txt', 'ofl.txt', 'fontlog.txt', 'readme.txt', 'readme.md' ] 
 %}{% if name.lower() in highlight_files or name.lower().endswith('.ufo') 
  %}class="highlight"{% endif 
%}{%- endmacro %}

{%- macro filestree(tree) %}
  <div class="tree">
    <ul>
      <li><a><i class="icon-folder-open"></i>Root</a></li>
      <ul>
      {%- for key, value in project.tree_in().items() recursive %}
        <li {%if key == 'glyphs' and value %} class="mother_of_glyphs" {% endif %} >
          <a {{ highlight(key) }}>{% if key == '' %}
            Root
          {% else %}
            {%   if key.lower().endswith('.ufo') and value %}<i class="icon-font text-info"></i>
            {% elif key.lower().endswith('.otf') %}<i class="icon-file"></i>
            {% elif key.lower().endswith('.ttf') %}<i class="icon-file"></i>
            {% elif key.lower().split('.')[-1] in ['txt', 'md', 'mdown', 'markdown'] %}<i class="icon-book"></i>
            {% elif key.lower().split('.')[-1] in ['plist'] %}<i class="icon-list"></i>
            {% elif key in ['glyphs', 'ttf', 'otf', 'src', 'sources'] %}<i class="icon-folder-close"></i>
            {% elif key == 'bakery.yaml' %}<i class="icon-rocket text-error"></i>
            {% else %}<i class="icon-file-alt muted"></i>
            {%endif%}{{ key }}
          {% endif %}</a>
        {%- if value %}<ul {%if key == 'glyphs' %} class="glyphs warning" {% endif %}>{{ loop(value.items())}}</ul>{%- endif %}
        </li>
      {%- endfor %}
      </ul>
    </ul>
  </div>  
{%- endmacro %}<|MERGE_RESOLUTION|>--- conflicted
+++ resolved
@@ -6,10 +6,8 @@
 	</h5>
     <h2>{{ page_title }}</h2>
     <ul class="nav nav-tabs">
-<<<<<<< HEAD
       <li {% if active == 'setup' %}class="active"{% endif %}><a href="{{ url_for('project.setup', project_id = project.id )}}">Setup</a></li>
       <li {% if active == 'dashboard' %}class="active"{% endif %}><a href="{{ url_for('project.dashboard', project_id = project.id )}}">Setup Dashboard</a></li>
-=======
         <li class="dropdown {% if active in ['fonts', 'yaml', 'license'] %}active{% endif %}">
           <a class="dropdown-toggle" data-toggle="dropdown" href="#">
                _in <i class="caret"></i>
@@ -20,9 +18,6 @@
               <li {% if active == 'license' %}class="active" {% endif %}><a href="{{ url_for('project.plicense', project_id=project.id ) }}" >License</a></li>
           </ul>
         </li>
-        <li {% if active == 'dashboard' %}class="active"{% endif %}><a href="{{ url_for('project.dashboard', project_id = project.id )}}">Setup Dashboard</a></li>
-        <li {% if active == 'setup' %}class="active"{% endif %}><a href="{{ url_for('project.setup', project_id = project.id )}}">Setup</a></li>
->>>>>>> 8827873b
       {% if project.config['local'].get('setup', None) %}
           <li {% if active == 'log' %}class="active" {% endif %}><a href="{{ url_for('project.buildlog', project_id=project.id ) }}" >Bake Log</a></li>
           <li {% if active == 'tests' %}class="active" {% endif %}><a href="{{ url_for('project.tests', project_id=project.id ) }}">Tests</a></li>
