--- conflicted
+++ resolved
@@ -86,12 +86,6 @@
 
 
     <div id="batch" class="tab-pane">
-<<<<<<< HEAD
-    <form action="{{ url_for('settings.batch') }}" method="POST" role="form">
-      <p class="help-block">{{ _("Enter git clone urls, one per line.") }}</p>
-      <textarea rows="3" name="urls" class="form-control"></textarea>
-      <button type="submit" class="btn btn-primary">{{ _("Process") }}</button>
-=======
     <form action="{{ url_for('settings.batch') }}" method="POST">
      <div class="container-fluid">
 
@@ -109,7 +103,6 @@
 
 
      </div>
->>>>>>> 3ee3bd2b
     </form>
     </div>
 
