--- conflicted
+++ resolved
@@ -129,12 +129,10 @@
             folderContents = { 'Sorry, filesystem unavailable': '' }
         return folderContents
 
-<<<<<<< HEAD
-=======
     def textFiles(self):
         """
         Read all the text files found in the _in repo
-        
+
         Returns:
             textFiles: Dictionary of file and directory strings
         """
@@ -146,9 +144,7 @@
             if os.path.exists(fn) and os.path.isfile(fn):
                 textFiles[textFile] = unicode(open(fn, 'r').read(), "utf8")
         return textFiles
-        
 
->>>>>>> 3aa14026
     def save_asset(self, name = None, data = None, **kwarg):
         """ Save static files into out folder """
         if name == 'description':
