# coding: utf-8
# Copyright 2013 The Font Bakery Authors. All Rights Reserved.
#
# Licensed under the Apache License, Version 2.0 (the "License");
# you may not use this file except in compliance with the License.
# You may obtain a copy of the License at
#
#     http://www.apache.org/licenses/LICENSE-2.0
#
# Unless required by applicable law or agreed to in writing, software
# distributed under the License is distributed on an "AS IS" BASIS,
# WITHOUT WARRANTIES OR CONDITIONS OF ANY KIND, either express or implied.
# See the License for the specific language governing permissions and
# limitations under the License.
#
# See AUTHORS.txt for the list of Authors and LICENSE.txt for the License.
from __future__ import print_function

import os
import gevent
import itsdangerous
from flask import Response, current_app
from socketio import socketio_manage
from socketio.namespace import BaseNamespace
from socketio.mixins import BroadcastMixin
from flask.ext.rq import get_connection
from rq import Worker

from flask import (Blueprint, request)

realtime = Blueprint('realtime', __name__)

class StatusNamespace(BaseNamespace, BroadcastMixin):

    def __init__(self, *args, **kwargs):
        r = kwargs.get('request', None)
        self.status = ''
        if hasattr(r, '_conn'):
            self._conn = r._conn
        super(StatusNamespace, self).__init__(*args, **kwargs)

    def initialize(self):
        self.status = False
        self.spawn(self.check_queue)

    def check_queue(self):
        prev = self.status
        while True:
            gevent.sleep(0.5)
            workers = [w.state != 'idle' for w in Worker.all(self._conn)]

            if len(workers) == 0:
                self.status = 'gone'
            elif any(workers):
                self.status = 'start'
            else:
                self.status = 'stop'

            if prev != self.status:
                self.emit(self.status, {})

            prev = self.status

    def on_status(self, msg):
        if self.status:
            self.emit('start', {})
        else:
            self.emit('stop', {})


class BuildNamespace(BaseNamespace, BroadcastMixin):

    def __init__(self, *args, **kwargs):
        r = kwargs.get('request', None)
        if hasattr(r, '_conn'):
            self._conn = r._conn
            self._data_root = r._data_root
            self._signer = r._signer
        super(BuildNamespace, self).__init__(*args, **kwargs)

    def on_subscribe(self, data):
        login, pid = self._signer.unsign(data).split('/')

        gevent.spawn(self.emit_file, login, pid)

    def emit_file(self, login, pid):
        filename = os.path.join(self._data_root, login, "%s.process.log" % pid)
<<<<<<< HEAD
        logfile = open(filename, 'r')
        for line in logfile:
            if "End:" in line:
                done = True
                logfile2 = open(filename, 'r')
                self.emit('message', logfile2.read())
                break
        if not done:            
=======
        if os.path.exists(filename) and os.path.isfile(filename):
            f = open(filename, 'r')
>>>>>>> a4ad6f34
            while True:
                line = logfile.readline()
                if line:
                    self.emit('message', line)
                    # gevent.sleep(0.3) # There could be a small delay to reduce browser hammering, but this slows down the 'real time' log reading a lot
                    if line.startswith('End:'):
                        break
                else:
                    gevent.sleep(0.1)
        logfile.close()


@realtime.route('/socket.io/<path:remaining>')
def socketio(remaining):
    real_request = request._get_current_object()
    # add redis connection
    real_request._conn = get_connection()
    real_request._data_root = current_app.config.get('DATA_ROOT')
    real_request._signer = itsdangerous.Signer(current_app.secret_key)
    socketio_manage(request.environ, {
        '/status': StatusNamespace,
        '/build': BuildNamespace,
        }, request=real_request)
    return Response()<|MERGE_RESOLUTION|>--- conflicted
+++ resolved
@@ -85,20 +85,17 @@
 
     def emit_file(self, login, pid):
         filename = os.path.join(self._data_root, login, "%s.process.log" % pid)
-<<<<<<< HEAD
-        logfile = open(filename, 'r')
-        for line in logfile:
-            if "End:" in line:
-                done = True
-                logfile2 = open(filename, 'r')
-                self.emit('message', logfile2.read())
-                break
-        if not done:            
-=======
         if os.path.exists(filename) and os.path.isfile(filename):
-            f = open(filename, 'r')
->>>>>>> a4ad6f34
-            while True:
+            logfile = open(filename, 'r')
+            for line in logfile:
+                if "End:" in line:
+                    done = True
+                    logfile2 = open(filename, 'r')
+                    self.emit('message', logfile2.read())
+                    logfile2.close()
+                    break
+            if not done:
+              while True:
                 line = logfile.readline()
                 if line:
                     self.emit('message', line)
@@ -107,8 +104,7 @@
                         break
                 else:
                     gevent.sleep(0.1)
-        logfile.close()
-
+            logfile.close()
 
 @realtime.route('/socket.io/<path:remaining>')
 def socketio(remaining):
