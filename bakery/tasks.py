# coding: utf-8
# Copyright 2013 The Font Bakery Authors. All Rights Reserved.
#
# Licensed under the Apache License, Version 2.0 (the "License");
# you may not use this file except in compliance with the License.
# You may obtain a copy of the License at
#
#     http://www.apache.org/licenses/LICENSE-2.0
#
# Unless required by applicable law or agreed to in writing, software
# distributed under the License is distributed on an "AS IS" BASIS,
# WITHOUT WARRANTIES OR CONDITIONS OF ANY KIND, either express or implied.
# See the License for the specific language governing permissions and
# limitations under the License.
#
# See AUTHORS.txt for the list of Authors and LICENSE.txt for the License.
from __future__ import print_function

import sys

import codecs
import datetime
import glob
import os
import os.path as op
import plistlib
import re
import subprocess
import yaml

from checker import run_set, parse_test_results
from checker.base import BakeryTestCase
from fixer import fix_font
from flask.ext.rq import job
from fontTools import ttLib
from fontaine.ext.subsets import Extension as SubsetExtension

from .utils import RedisFd


@job
def refresh_repositories(username, token):
    from bakery.app import github
    from bakery.github import GithubSessionAPI, GithubSessionException
    from bakery.settings.models import ProjectCache
    _github = GithubSessionAPI(github, token)
    try:
        repos = _github.get_repo_list()
        ProjectCache.refresh_repos(repos, username)
    except GithubSessionException, ex:
        print(ex.message)


def run(command, cwd, log):
    """ Wrapper for subprocess.Popen with custom logging support.

        :param command: shell command to run, required
        :param cwd: - current working dir, required
        :param log: - logging object with .write() method, required

    """
    # print the command on the worker console
    print("[%s]:%s" % (cwd, command))
    # log the command
    log.write('\n$ %s\n' % command)
    # Start the command
    env = os.environ.copy()
    env.update({'PYTHONPATH': os.pathsep.join(sys.path)})
    process = subprocess.Popen(command, shell=True, cwd=cwd,
                               stdout=subprocess.PIPE,
                               stderr=subprocess.PIPE,
                               close_fds=True, env=env)
    while True:
        # Read output and errors
        stdout = process.stdout.readline()
        stderr = process.stderr.readline()
        # Log output
        log.write(stdout)
        # Log error
        if stderr:
            # print the error on the worker console
            print(stderr, end='')
            # log error
            log.write(stderr, prefix='Error: ')
        # If no output and process no longer running, stop
        if not stdout and not stderr and process.poll() is not None:
            break
    # if the command did not exit cleanly (with returncode 0)
    if process.returncode:
        msg = 'Fatal: Exited with return code %s \n' % process.returncode
        # Log the exit status
        log.write(msg)
        # Raise an error on the worker
        raise StandardError(msg)


def prun(command, cwd, log=None):
    """
    Wrapper for subprocess.Popen that capture output and return as result

        :param command: shell command to run
        :param cwd: current working dir
        :param log: loggin object with .write() method

    """
    # print the command on the worker console
    print("[%s]:%s" % (cwd, command))
    env = os.environ.copy()
    env.update({'PYTHONPATH': os.pathsep.join(sys.path)})
    process = subprocess.Popen(command, shell=True, cwd=cwd,
                               stdout=subprocess.PIPE,
                               stderr=subprocess.STDOUT,
                               close_fds=True, env=env)
    if log:
        log.write('$ %s\n' % command)

    stdout = ''
    for line in iter(process.stdout.readline, ''):
        if log:
            log.write(line)
        stdout += line
        process.stdout.flush()
    return stdout


def get_subsets_coverage_data(source_fonts_paths):
    """ Return dictionary with subsets coverages as a value
        and common name as a key """
    from fontaine.font import FontFactory
    from fontaine.cmap import Library
    library = Library(collections=['subsets'])
    subsets = {}
    for fontpath in source_fonts_paths:
        font = FontFactory.openfont(fontpath)
        for charmap, _, coverage, _ in \
                font.get_orthographies(_library=library):
            subsets[charmap.common_name.replace('Subset ', '')] = coverage
    return subsets


def generate_subsets_coverage_list(project, log=None):
    """ Returns sorted subsets from prepared yaml file in
        tuple [(common_name, coverage),].

        If file does not exist method creates one and writes pyfontaine
        coverages data using its Font API. """
    from .app import app
    if log:
        log.write('PyFontaine subsets with coverage values\n')

    _in = joinroot('%(login)s/%(id)s.in/' % project)
    ufo_dirs, ttx_files, _ = get_sources_lists(_in)

    _out_yaml = op.join(app.config['DATA_ROOT'],
                        '%(login)s/%(id)s.out/fontaine.yml' % project)
    if op.exists(_out_yaml):
        return sorted(yaml.safe_load(open(_out_yaml, 'r')).items())

    if not op.exists(op.dirname(_out_yaml)):
        os.makedirs(op.dirname(_out_yaml))

    source_fonts_paths = []
    # `get_sources_list` returns list of paths relative to root.
    # To complete to absolute paths use python os.path.join method
    # on root and path
    for path in ufo_dirs + ttx_files:
        source_fonts_paths.append(op.join(_in, path))
    subsets = get_subsets_coverage_data(source_fonts_paths)

    contents = yaml.safe_dump(subsets)

    yamlf = codecs.open(_out_yaml, mode='w', encoding="utf-8")
    yamlf.write(contents)
    yamlf.close()

    return sorted(yaml.safe_load(open(_out_yaml, 'r')).items())


@job
def project_git_sync(project):
    """
    Sync _in git repo, or download it if it doesn't yet exist.

    :param project: :class:`~bakery.models.Project` instance
    :param log: :class:`~bakery.utils.RedisFd` as log
    """
    from .app import db, app
    project.is_ready = False
    db.session.add(project)
    db.session.commit()
    db.session.refresh(project)

    _in = joinroot('%(login)s/%(id)s.in/' % project)
    _out = joinroot('%(login)s/%(id)s.out/' % project)
    if not op.exists(_out):
        os.makedirs(_out)

    prun('rm {}'.format('fontaine.yml'), cwd=_out)
    prun('rm {}'.format('upstream.log'), cwd=_out)

    log = RedisFd(op.join(_out, 'upstream.log'))

    # Create the incoming repo directory (_in) if it doesn't exist
    if not op.exists(_in):
        # log.write('Creating Incoming Directory\n', prefix='### ')
        prun('mkdir -p %s' % _in, cwd=app.config['DATA_ROOT'], log=log)
    # Update _in if it already exists with a .git directory
    if op.exists(op.join(_in, '.git')):
        # log.write('Sync Git Repository\n', prefix='### ')
        # remove anything in the _in directory that isn't checked in
        prun('git reset --hard', cwd=_in, log=log)
        prun('git clean --force', cwd=_in, log=log)
        # pull from origin master branch
        prun('git pull origin master', cwd=_in, log=log)
    # Since it doesn't exist as a git repo, get the _in repo
    else:
        # clone the repository
        # log.write('Copying Git Repository\n', prefix='### ')
        try:
            # TODO in the future, to validate the URL string use
            # http://schacon.github.io/git/git-ls-remote.html
            # http://stackoverflow.com/questions/9610131/how-to-check-the-validity-of-a-remote-git-repository-url
            prun(('git clone --progress --depth=100'
                  ' --branch=master %(clone)s .') % project, cwd=_in, log=log)
        except:
            # if the clone action didn't work, just copy it
            # if this is a file URL, copy the files, and set up
            # the _in directory as a git repo
            if project.clone[:7] == "file://":
                # cp recursively, keeping all attributes, not following
                # symlinks, not deleting existing files, verbosely
                prun('cp -a %(clone)s .' % project, cwd=_in, log=log)
                #
                prun('git init .', cwd=_in, log=log)
                prun('git add *', cwd=_in, log=log)
                msg = "Initial commit made automatically by Font Bakery"
                prun('git commit -a -m "%s"' % msg, cwd=_in, log=log)
        # Now we have it, create an initial project state
        finally:
            config = project.config

    generate_subsets_coverage_list(project, log=log)

    revision = prun("git rev-parse --short HEAD", cwd=_in).strip()
    upstream_revision_tests(project, revision)

    log.write('End: Repository is ready. Please Setup\n', prefix='### ')
    # set project state as ready after sync is done
    project.is_ready = True
    db.session.add(project)
    db.session.commit()


def joinroot(path):
    from bakery.app import app
    return op.join(app.config['DATA_ROOT'], path)


def copy_ufo_files(project, build, log):
    from .app import app
    config = project.config

    param = {'login': project.login, 'id': project.id,
             'revision': build.revision, 'build': build.id}

    _in = joinroot('%(login)s/%(id)s.in/' % param)
    _out = joinroot('%(login)s/%(id)s.out/%(build)s.%(revision)s/' % param)

    path = '%(login)s/%(id)s.out/%(build)s.%(revision)s/sources/' % param
    _out_src = joinroot(path)

    log.write('Copy [and Rename] UFOs\n', prefix='### ')

    # Set the familyName
    if config['state'].get('familyname', None):
        familyName = config['state']['familyname']
    else:
        familyName = False

    # Copy UFO files from git repo to _out_src [renaming their
    # filename and metadata]
    ufo_dirs = []
    for x in config['state'].get('process_files', []):
        if x.endswith('.ufo'):
            ufo_dirs.append(x)

    for _in_ufo in ufo_dirs:
        # Decide the incoming filepath
        _in_ufo_path = op.join(_in, _in_ufo)
        # Read the _in_ufo fontinfo.plist
        _in_ufoPlist = op.join(_in_ufo_path, 'fontinfo.plist')
        _in_ufoFontInfo = plistlib.readPlist(_in_ufoPlist)
        # Get the styleName
        styleName = _in_ufoFontInfo['styleName']
        # Always have a regular style
        if styleName == 'Normal':
            styleName = 'Regular'
        # Get the familyName, if its not set
        if not familyName:
            pfn = _in_ufoFontInfo.get('openTypeNamePreferredFamilyName', '')
            familyName = pfn or _in_ufoFontInfo.get('familyName', '')
            if not familyName:
                log.write(('Please set openTypeNamePreferredFamilyName or '
                           'familyName in %s fontinfo.plist and run another'
                           ' bake process.') % _in_ufo, prefix='### ')
                raise Exception(('Please set openTypeNamePreferredFamilyName '
                                 'or familyName in %s fontinfo.plist and '
                                 'run another bake process.') % _in_ufo)

        # Remove whitespace from names
        styleNameNoWhitespace = re.sub(r'\s', '', styleName)
        familyNameNoWhitespace = re.sub(r'\s', '', familyName)
        # Decide the outgoing filepath
        _out_ufo = "%s-%s.ufo" % (familyNameNoWhitespace,
                                  styleNameNoWhitespace)
        _out_ufo_path = op.join(_out_src, _out_ufo)
        # Copy the UFOs
        run("cp -a '%s' '%s'" % (_in_ufo_path, _out_ufo_path),
            cwd=_out, log=log)

        # If we rename, change the font family name metadata
        # inside the _out_ufo
        if familyName:
            # Read the _out_ufo fontinfo.plist
            _out_ufoPlist = op.join(_out_ufo_path, 'fontinfo.plist')
            _out_ufoFontInfo = plistlib.readPlist(_out_ufoPlist)
            # Set the familyName
            _out_ufoFontInfo['familyName'] = familyName

            # Set PS Name
            # Ref: www.adobe.com/devnet/font/pdfs/5088.FontNames.pdf‎
            # < Family Name > < Vendor ID > - < Weight > < Width >
            # < Slant > < Character Set >
            psfn = "%s-%s" % (familyNameNoWhitespace, styleNameNoWhitespace)
            _out_ufoFontInfo['postscriptFontName'] = psfn
            # Set Full Name
            psfn = "%s %s" % (familyName, styleName)
            _out_ufoFontInfo['postscriptFullName'] = psfn
            # Write _out fontinfo.plist
            plistlib.writePlist(_out_ufoFontInfo, _out_ufoPlist)

    scripts_folder = op.join(app.config['ROOT'], 'scripts')
    log.write('Convert UFOs to TTFs (ufo2ttf.py)\n', prefix='### ')

    os.chdir(_out_src)
    for name in glob.glob("*.ufo"):
        name = name[:-4]  # cut .ufo
        cmd = ("python ufo2ttf.py '{out_src}{name}.ufo' "
               "'{out}{name}.ttf' '{out_src}{name}.otf'")
        cmd = cmd.format(out_src=_out_src, name=name, out=_out)
        run(cmd, cwd=scripts_folder, log=log)


def copy_ttx_files(project, build, log):
    from .app import app
    config = project.config

    param = {'login': project.login, 'id': project.id,
             'revision': build.revision, 'build': build.id}

    _in = joinroot('%(login)s/%(id)s.in/' % param)
    _out = joinroot('%(login)s/%(id)s.out/%(build)s.%(revision)s/' % param)

    path = '%(login)s/%(id)s.out/%(build)s.%(revision)s/sources/' % param
    _out_src = joinroot(path)

    ttx_files = []
    for x in config['state'].get('process_files', []):
        if x.endswith('.ttx'):
            ttx_files.append(x)

    for ttx_file in ttx_files:
        _ttx_path = op.join(_in, ttx_file)
        # check if the file is there
        if not op.exists(_ttx_path):
            run("echo file '{}' not found".format(_ttx_path),
                cwd=_out, log=log)
            continue

        # open it
        font = ttLib.TTFont(None, lazy=False, recalcBBoxes=True,
                            verbose=False, allowVID=False)
        font.importXML(_ttx_path, quiet=True)
        _ttx_name = op.splitext(op.basename(_ttx_path))[0]
        # define how to read NAME table entries
        # TODO: move this to a generic class, so its available in eg the tests scripts
        def nameTableRead(font, NameID, fallbackNameID=False):
            for record in font['name'].names:
                if record.nameID == NameID:
                    if b'\000' in record.string:
                        string = record.string.decode('utf-16-be')
                        return string.encode('utf-8')
                    else:
                        return record.string

            if fallbackNameID:
                return nameTableRead(font, fallbackNameID)

        # Find the style name
        styleName = nameTableRead(font, 17, 2)
        # Always have a regular style
        if styleName == 'Normal':
            styleName = 'Regular'

        # Find the familyName
        familyName = nameTableRead(font, 16, 1)

        # Remove whitespace from names
        styleNameNoWhitespace = re.sub(r'\s', '', styleName)
        familyNameNoWhitespace = re.sub(r'\s', '', familyName)

        # Define the canonical filenames format
        _out_name = "{familyname}-{stylename}.ttx".format(familyname=familyNameNoWhitespace,
                                                          stylename=styleNameNoWhitespace)

        # Copy the upstream ttx file to the build directory
        run("cp '{}' '{}'".format(_ttx_path, _out_name), cwd=_out_src, log=log)

        # Compile it
        run("ttx {}".format(_out_name), cwd=_out_src, log=log)
<<<<<<< HEAD
        if font.sfntVersion == '\x00\x01\x00\x00':  # TTF
            run("mv {0}.ttf.ttf {0}.ttf".format(_out_ttx_name),
                cwd=_out_src, log=log)
        elif font.sfntVersion == 'OTTO':  # OTF
            run("mv {0}.otf.otf {0}.otf".format(_out_ttx_name),
                cwd=_out_src, log=log)
=======
>>>>>>> babaf101

        # If OTF, convert it to TTF with FontForge
        # TODO: do this directly, since this autoconvert.py is just 3 lines,
        #  import fontforge
        #  font = fontforge.open(sys.argv[1])
        #  font.generate(sys.argv[2])
        if font.sfntVersion == 'OTTO':  # OTF
            scripts_folder = op.join(app.config['ROOT'], 'scripts')
            cmd = ("python autoconvert.py '{out_src}{ttx_name}.otf'"
                   " '{out}{ttx_name}.ttf'")
            cmd = cmd.format(out_src=_out_src,
                             ttx_name=_out_name,
                             out=_out)
            run(cmd, cwd=scripts_folder, log=log)
        # If TTF already, move it up 
        else:
            run("mv '{0}.ttf' '../{0}.ttf'".format(_out_ttx_name),
                _out_src, log=log)


def copy_and_rename_process(project, build, log):
    """ Setup UFOs for building """
    config = project.config

    param = {'login': project.login, 'id': project.id,
             'revision': build.revision, 'build': build.id}

    _user = joinroot('%(login)s/' % param)
    _in = joinroot('%(login)s/%(id)s.in/' % param)
    _out = joinroot('%(login)s/%(id)s.out/%(build)s.%(revision)s/' % param)

    if project.source_files_type == 'ufo':
        copy_ufo_files(project, build, log)
    else:
        copy_ttx_files(project, build, log)

    # Copy licence file
    # TODO: Infer license type from filename
    # TODO: Copy file based on license type
    if config['state'].get('license_file', None):
        # Set _in license file name
        licenseFileInFullPath = config['state']['license_file']
        licenseFileIn = licenseFileInFullPath.split('/')[-1]
        # List posible OFL and Apache filesnames
        listOfOflFilenames = ['Open Font License.markdown', 'OFL.txt',
                              'OFL.md']
        listOfApacheFilenames = ['APACHE.txt', 'LICENSE']
        # Canonicalize _out license file name
        if licenseFileIn in listOfOflFilenames:
            licenseFileOut = 'OFL.txt'
        elif licenseFileIn in listOfApacheFilenames:
            licenseFileOut = 'LICENSE.txt'
        else:
            licenseFileOut = licenseFileIn
        # Copy license file
        _in_license = op.join(_in, licenseFileInFullPath)
        _out_license = op.join(_out, licenseFileOut)
        run('cp -a "%s" "%s"' % (_in_license, _out_license),
            cwd=_user, log=log)
    else:
        log.write('License file not copied\n', prefix='Error: ')

    # Copy FONTLOG file
    _in_fontlog = op.join(_in, 'FONTLOG.txt')
    _out_fontlog = op.join(_out, 'FONTLOG.txt')
    if op.exists(_in_fontlog) and op.isfile(_in_fontlog):
        run('cp -a "%s" "%s"' % (_in_fontlog, _out_fontlog),
            cwd=_user, log=log)
    else:
        log.write('FONTLOG.txt does not exist\n', prefix='Error: ')

    # Copy DESCRIPTION.en_us.html file
    _in_desc = op.join(_in, 'DESCRIPTION.en_us.html')
    _out_desc = op.join(_out, 'DESCRIPTION.en_us.html')
    if op.exists(_in_desc) and op.isfile(_in_desc):
        run('cp -a "%s" "%s"' % (_in_desc, _out_desc), cwd=_user, log=log)
    else:
        log.write(('DESCRIPTION.en_us.html does not exist upstream, '
                   'will generate one later\n'), prefix='Error: ')

    # Copy METADATA.json file
    _in_meta = op.join(_in, 'METADATA.json')
    _out_meta = op.join(_out, 'METADATA.json')
    if op.exists(_in_meta) and op.isfile(_in_meta):
        run('cp -a "%s" "%s"' % (_in_meta, _out_meta), cwd=_user, log=log)
    else:
        log.write(('METADATA.json does not exist upstream, '
                   'will generate one later\n'), prefix='Error: ')

    # Copy any txt files selected by user
    if config['state'].get('txt_files_copied', None):
        for filename in config['state']['txt_files_copied']:
            _in_file = op.join(_in, filename)
            _out_file = op.join(_out, filename)
            run('cp -a "%s" "%s"' % (_in_file, _out_file), cwd=_user, log=log)


def ttfautohint_process(project, build, log):
    """
    Run ttfautohint with project command line settings for each
    ttf file in result src folder, outputting them in the _out root,
    or just copy the ttfs there.
    """
    # $ ttfautohint -l 7 -r 28 -G 0 -x 13 -w "" \
    #               -W -c original_font.ttf final_font.ttf
    config = project.config

    param = {'login': project.login, 'id': project.id,
             'revision': build.revision, 'build': build.id}

    _out = joinroot('%(login)s/%(id)s.out/%(build)s.%(revision)s/' % param)

    if config['state'].get('ttfautohint', None):
        log.write('Autohint TTFs (ttfautohint)\n', prefix='### ')
        params = config['state']['ttfautohint']
        os.chdir(_out)
        for name in glob.glob("*.ttf"):
            name = name[:-4]  # cut .ttf
            run("mv '{name}.ttf' '{name}.autohint.ttf'".format(name=name),
                cwd=_out, log=log)
            cmd = ("ttfautohint {params} '{name}.autohint.ttf' "
                   "'{name}.ttf'").format(params=params, name=name)
            run(cmd, cwd=_out, log=log)
            run("rm '{name}.autohint.ttf'".format(name=name),
                cwd=_out, log=log)


def ttx_process(project, build, log):
    """ Roundtrip TTF files through TTX to compact their filesize """
    param = {'login': project.login, 'id': project.id,
             'revision': build.revision, 'build': build.id}

    _out = joinroot('%(login)s/%(id)s.out/%(build)s.%(revision)s/' % param)
    _out_src = joinroot(('%(login)s/%(id)s.out/'
                         '%(build)s.%(revision)s/sources/') % param)

    log.write('Compact TTFs with ttx\n', prefix='### ')

    os.chdir(_out_src)
    for name in glob.glob("*.ufo"):
        name = name[:-4]  # cut .ufo
        filename = op.join(_out, name)
        # convert the ttf to a ttx file - this may fail
        cmd = "ttx -i -q '%s.ttf'" % filename
        run(cmd, cwd=_out, log=log)
        # move the original ttf to the side
        cmd = "mv '%s.ttf' '%s.ttf.orig'" % (filename, filename)
        run(cmd, cwd=_out, log=log)
        # convert the ttx back to a ttf file - this may fail
        cmd = "ttx -i -q '%s.ttx'" % filename
        run(cmd, cwd=_out, log=log)
        # compare filesizes TODO print analysis of this :)
        cmd = "ls -l '%s.ttf'*" % filename
        run(cmd, cwd=_out, log=log)
        # remove the original (duplicate) ttf
        cmd = "rm  '%s.ttf.orig'" % filename
        run(cmd, cwd=_out, log=log)
        # move ttx files to src
        cmd = "mv '%s.ttx' %s" % (filename, _out_src)
        run(cmd, cwd=_out, log=log)


def execute_pyftsubset(subset, name, _out, glyphs="", log=None, args=""):
    cmd = ("pyftsubset %(out)s.ttf %(glyphs)s"
           " --notdef-outline --recommended-glyphs"
           " --name-IDs='*' --hinting")
    if args:
        cmd += " " + args
    cmd = cmd % {'glyphs': glyphs.replace('\n', ' '),
                 'out': op.join(_out, name)}
    run(cmd, cwd=_out, log=log)
    cmd = 'mv %(out)s.ttf.subset %(out)s.%(subset)s'
    run(cmd % {'subset': subset, 'out': op.join(_out, name)},
        cwd=_out, log=log)


def subset_process(project, build, log):
    config = project.config

    param = {'login': project.login, 'id': project.id,
             'revision': build.revision, 'build': build.id}

    _out = joinroot('%(login)s/%(id)s.out/%(build)s.%(revision)s/' % param)
    _out_src = joinroot(('%(login)s/%(id)s.out/'
                         '%(build)s.%(revision)s/sources/') % param)

    log.write('Subset TTFs (pyftsubset)\n', prefix='### ')

    for subset in config['state']['subset']:
        glyphs = open(SubsetExtension.get_subset_path(subset)).read()
        os.chdir(_out_src)
        for name in list(glob.glob("*.ufo")) + list(glob.glob("*.ttx")):
            if name.endswith('.ttx') and project.source_files_type == 'ttx':
                # after copy_ttx_files executed in source directory
                # resulted truetype files does have double extension
                # e.g. FontFamily-WeightStyle.ttf.ttx
                name = name[:-4]

            name = name[:-4]  # cut .ufo|.ttx
            execute_pyftsubset(subset, name, _out, glyphs=glyphs, log=log)

            # create menu subset
            execute_pyftsubset('menu', name, _out, log=log,
                               args='--text="%s"' % op.basename(name))
    # remove +latin from the subset name
    os.chdir(_out)
    files = glob.glob('*+latin*')
    for filename in files:
        newfilename = filename.replace('+latin', '')
        run("mv \"%s\" \"%s\"" % (filename, newfilename), cwd=_out, log=log)


def generate_metadata_process(project, build, log):
    """ Generate METADATA.json using genmetadata.py """
    from .app import app
    param = {'login': project.login, 'id': project.id,
             'revision': build.revision, 'build': build.id}

    _out = joinroot('%(login)s/%(id)s.out/%(build)s.%(revision)s/' % param)

    cmd = "python %(wd)s/scripts/genmetadata.py '%(out)s'"
    log.write('Generate METADATA.json (genmetadata.py)\n', prefix='### ')
    run(cmd % {'wd': app.config['ROOT'], 'out': _out}, cwd=_out, log=log)


def fontaine_process(project, build, log):
    """ Run pyFontaine on ttf files """
    param = {'login': project.login, 'id': project.id,
             'revision': build.revision, 'build': build.id}

    _out = joinroot('%(login)s/%(id)s.out/%(build)s.%(revision)s/' % param)

    log.write('pyFontaine (fontaine/main.py)\n', prefix='### ')
    os.chdir(_out)
    files = glob.glob('*.ttf')
    for file in files:
        cmd = "pyfontaine --text '%s' >> 'sources/fontaine.txt'" % file
        try:
            run(cmd, cwd=_out, log=log)
        except StandardError:
            log.write('PyFontaine raised exception. Check latest version.\n')
            # Ignore pyfontaine if it raises error
            pass
    # TODO also save the totals for the dashboard....
    #   log.write('Running Fontaine on Results\n', prefix='### ')
    #   fonts = utils.project_fontaine(project)
    #   project.config['state']['fontaine'] = fonts
    #   project.save_state()


# register yaml serializer for tests result objects.


def repr_testcase(dumper, data):
    def method_doc(doc):
        if doc is None:
            return 'None'
        else:
            return " ".join(doc.encode('utf-8', 'xmlcharrefreplace').split())
    return dumper.represent_mapping(u'tag:yaml.org,2002:map', {
        'methodDoc': method_doc(data._testMethodDoc),
        'tool': data.tool,
        'name': data.name,
        'methodName': data._testMethodName,
        'targets': data.targets,
        'tags': getattr(data, data._testMethodName).tags,
        'err_msg': getattr(data, '_err_msg', '')
    })

yaml.SafeDumper.add_multi_representer(BakeryTestCase, repr_testcase)


def get_sources_lists(rootpath):
    """ Return list of lists of UFO, TTX and METADATA.json """
    ufo_dirs = []
    ttx_files = []
    metadata_files = []
    l = len(rootpath)
    for root, dirs, files in os.walk(rootpath):
        for f in files:
            fullpath = op.join(root, f)
            if op.splitext(fullpath[l:])[1].lower() in ['.ttx', ]:
                ttx_files.append(fullpath[l:])
            if f.lower() == 'metadata.json':
                metadata_files.append(fullpath[:l])
        for d in dirs:
            fullpath = op.join(root, d)
            if op.splitext(fullpath)[1].lower() == '.ufo':
                ufo_dirs.append(fullpath[l:])
    return ufo_dirs, ttx_files, metadata_files


def upstream_revision_tests(project, revision):
    """ This function run upstream tests set on
    project.config['local']['ufo_dirs'] set in selected git revision.
    This mean that success (aka getting any result) should be occasional
    particular case. Because data and
    set of folders are changing during font development process.

    :param project: Project instance
    :param revision: Git revision
    :param force: force to make tests again
    :return: dictionary with serialized tests results formatted
             by `repr_testcase`
    """
    param = {'login': project.login, 'id': project.id, 'revision': revision}

    _in = joinroot('%(login)s/%(id)s.in/' % project)
    _out_folder = joinroot('%(login)s/%(id)s.out/utests/' % param)
    _out_yaml = op.join(_out_folder, '%(revision)s.yaml' % param)

    if op.exists(_out_yaml):
        return yaml.safe_load(open(_out_yaml, 'r'))

    if not op.exists(_out_folder):
        os.makedirs(_out_folder)

    result = {}
    os.chdir(_in)
    prun("git checkout %s" % revision, cwd=_in)

    result[project.clone] = run_set(_in, 'upstream-repo')

    ufo_dirs, ttx_files, metadata_files = get_sources_lists(_in)

    for font in ufo_dirs:
        if op.exists(op.join(_in, font)):
            result[font] = run_set(op.join(_in, font), 'upstream')

    for metadata_path in metadata_files:
        result[metadata_path] = run_set(metadata_path, 'metadata')

    for font in ttx_files:
        if op.exists(op.join(_in, font)):
            result[font] = run_set(op.join(_in, font), 'upstream-ttx')

    result['Consistency fonts'] = run_set(_in, 'consistency')

    l = codecs.open(_out_yaml, mode='w', encoding="utf-8")
    l.write(yaml.safe_dump(result))
    l.close()

    return yaml.safe_load(open(_out_yaml, 'r'))


def result_tests(project, build, log=None):
    param = {'login': project.login, 'id': project.id,
             'revision': build.revision, 'build': build.id}

    _out_src = joinroot('%(login)s/%(id)s.out/%(build)s.%(revision)s/' % param)
    path = '%(login)s/%(id)s.out/%(build)s.%(revision)s.rtests.yaml' % param
    _out_yaml = joinroot(path)

    if op.exists(_out_yaml):
        return yaml.safe_load(open(_out_yaml, 'r'))

    result = {}
    os.chdir(_out_src)
    for font in glob.glob("*.ttf"):
        result[font] = run_set(op.join(_out_src, font), 'result', log=log)

    if not result:
        return

    # Comment during debug
    l = open(_out_yaml, 'w')
    l.write(yaml.safe_dump(result))
    l.close()

    d = yaml.safe_load(open(_out_yaml, 'r'))
    # os.remove(_out_yaml)
    return d


def result_fixes(project, build, log=None):
    from .app import app
    param = {'login': project.login, 'id': project.id,
             'revision': build.revision, 'build': build.id}

    _out_src = op.join(app.config['DATA_ROOT'],
                       '%(login)s/%(id)s.out/%(build)s.%(revision)s/' % param)
    _out_yaml = op.join(app.config['DATA_ROOT'],
                        ('%(login)s/%(id)s.out/'
                         '%(build)s.%(revision)s.rtests.yaml') % param)

    fix_font(_out_yaml, _out_src, log=log)


def discover_dashboard(project, build, log):
    from .app import app
    param = {'login': project.login, 'id': project.id,
             'revision': build.revision, 'build': build.id}

    _yaml = op.join(app.config['DATA_ROOT'],
                    '%(login)s/%(id)s.bakery.yaml' % param)

    _out_src = op.join(app.config['DATA_ROOT'],
                       ('%(login)s/%(id)s.out/'
                        '%(build)s.%(revision)s/') % param)

    cmd = "python {wd}/scripts/discovery.py '{out}' '{yaml}'".format(
        wd=app.config['ROOT'], out=_out_src, yaml=_yaml)
    log.write('Discovery Dashboard data\n', prefix='### ')
    run(cmd, cwd=_out_src, log=log)


@job
def process_project(project, build, revision, force_sync=False):
    """
    Bake the project, building all fonts according to the project setup.

    :param project: :class:`~bakery.models.Project` instance
    :param log: :class:`~bakery.utils.RedisFd` as log
    """
    from .app import app, db
    if force_sync:
        project_git_sync(project)

    param = {'login': project.login, 'id': project.id,
             'revision': build.revision, 'build': build.id}
    _in = joinroot('%(login)s/%(id)s.in/' % param)
    _out_src = op.join(app.config['DATA_ROOT'],
                       ('%(login)s/%(id)s.out/'
                        '%(build)s.%(revision)s/sources/') % param)
    _out_log = op.join(app.config['DATA_ROOT'],
                       ('%(login)s/%(id)s.out/'
                        '%(build)s.%(revision)s.process.log') % param)

    # Make logest path
    os.makedirs(_out_src)

    log = RedisFd(_out_log, 'w')

    # setup is set after 'bake' button is first pressed

    if project.config['local'].get('setup', None):
        # this code change upstream repository
        try:
            run("git checkout %s" % revision, cwd=_in, log=log)
            log.write('Bake Begins!\n', prefix='### ')
            copy_and_rename_process(project, build, log)
            ttfautohint_process(project, build, log)
            ttx_process(project, build, log)
            subset_process(project, build, log)
            generate_metadata_process(project, build, log)
            fontaine_process(project, build, log)
            # result_tests doesn't needed here, but since it is anyway
            # background task make cache file for future use
            result_tests(project, build, log)
            # apply fixes
            result_fixes(project, build, log)
            # discover_dashboard(project, build, log)
            log.write('Bake Succeeded!\n', prefix='### ')

            # zip out folder with revision
            param = {'login': project.login, 'id': project.id,
                     'revision': build.revision, 'build': build.id}
            _out_src = op.join(app.config['DATA_ROOT'],
                               ('%(login)s/%(id)s.out/'
                                '%(build)s.%(revision)s') % param)
            _out_url = app.config['DATA_URL'] + '%(login)s/%(id)s.out' % param
            zipdir(_out_src, _out_url, log)
        finally:
            # save that project is done
            build.is_done = True
            db.session.add(build)
            db.session.commit()

    log.close()


@job
def process_description_404(project, build):
    """ Background task to check links in DESCRIPTION.en_us.html file

        This method generates yaml file `*.*.404links.yaml` inside
        repo out directory. """
    param = {'login': project.login, 'id': project.id,
             'revision': build.revision, 'build': build.id}
    _out = joinroot('%(login)s/%(id)s.out/%(build)s.%(revision)s/' % param)
    path = op.join(_out, 'DESCRIPTION.en_us.html')

    _out_yaml = joinroot('%(login)s/%(id)s.out/%(build)s.%(revision)s.404links.yaml' % param)

    result = {}
    test_results = run_set(path, 'description')
    result = parse_test_results(test_results)
    result['updated'] = datetime.datetime.now()

    # Comment during debug
    l = open(_out_yaml, 'w')
    l.write(yaml.safe_dump(result))
    l.close()

    d = yaml.safe_load(open(_out_yaml, 'r'))
    # os.remove(_out_yaml)
    return d


def zipdir(path, url, log):
    import zipfile
    basename = op.basename(path)
    zipfile_path = op.join(path, '..', '%s.zip' % basename)
    zipf = zipfile.ZipFile(zipfile_path, 'w')
    for root, dirs, files in os.walk(path):
        root = root.replace(path, '').lstrip('/')
        for file in files:
            arcpath = op.join(basename, root, file)
            zipf.write(op.join(root, file), arcpath)
            log.write('add %s\n' % arcpath)
    zipf.close()
    log.write('### Link to archive [%s.zip](%s/%s.zip)\n' % (basename,
                                                             url, basename))


def set_done(build):
    """ Set done flag for build """
    from .app import db
    build.is_done = True
    db.session.add(build)
    db.session.commit()<|MERGE_RESOLUTION|>--- conflicted
+++ resolved
@@ -410,23 +410,14 @@
         familyNameNoWhitespace = re.sub(r'\s', '', familyName)
 
         # Define the canonical filenames format
-        _out_name = "{familyname}-{stylename}.ttx".format(familyname=familyNameNoWhitespace,
+        _out_name = "{familyname}-{stylename}".format(familyname=familyNameNoWhitespace,
                                                           stylename=styleNameNoWhitespace)
 
         # Copy the upstream ttx file to the build directory
-        run("cp '{}' '{}'".format(_ttx_path, _out_name), cwd=_out_src, log=log)
+        run("cp '{}' '{}.ttx'".format(_ttx_path, _out_name), cwd=_out_src, log=log)
 
         # Compile it
-        run("ttx {}".format(_out_name), cwd=_out_src, log=log)
-<<<<<<< HEAD
-        if font.sfntVersion == '\x00\x01\x00\x00':  # TTF
-            run("mv {0}.ttf.ttf {0}.ttf".format(_out_ttx_name),
-                cwd=_out_src, log=log)
-        elif font.sfntVersion == 'OTTO':  # OTF
-            run("mv {0}.otf.otf {0}.otf".format(_out_ttx_name),
-                cwd=_out_src, log=log)
-=======
->>>>>>> babaf101
+        run("ttx {}.ttx".format(_out_name), cwd=_out_src, log=log)
 
         # If OTF, convert it to TTF with FontForge
         # TODO: do this directly, since this autoconvert.py is just 3 lines,
@@ -441,9 +432,9 @@
                              ttx_name=_out_name,
                              out=_out)
             run(cmd, cwd=scripts_folder, log=log)
-        # If TTF already, move it up 
+        # If TTF already, move it up
         else:
-            run("mv '{0}.ttf' '../{0}.ttf'".format(_out_ttx_name),
+            run("mv '{0}.ttf' '../{0}.ttf'".format(_out_name),
                 _out_src, log=log)
 
 
@@ -619,12 +610,6 @@
         glyphs = open(SubsetExtension.get_subset_path(subset)).read()
         os.chdir(_out_src)
         for name in list(glob.glob("*.ufo")) + list(glob.glob("*.ttx")):
-            if name.endswith('.ttx') and project.source_files_type == 'ttx':
-                # after copy_ttx_files executed in source directory
-                # resulted truetype files does have double extension
-                # e.g. FontFamily-WeightStyle.ttf.ttx
-                name = name[:-4]
-
             name = name[:-4]  # cut .ufo|.ttx
             execute_pyftsubset(subset, name, _out, glyphs=glyphs, log=log)
 
