#!/usr/bin/python
# coding: utf-8
# Copyright 2013 The Font Bakery Authors. All Rights Reserved.
#
# Licensed under the Apache License, Version 2.0 (the "License");
# you may not use this file except in compliance with the License.
# You may obtain a copy of the License at
#
#     http://www.apache.org/licenses/LICENSE-2.0
#
# Unless required by applicable law or agreed to in writing, software
# distributed under the License is distributed on an "AS IS" BASIS,
# WITHOUT WARRANTIES OR CONDITIONS OF ANY KIND, either express or implied.
# See the License for the specific language governing permissions and
# limitations under the License.
#
# Initially authored by Google and contributed by Filip Zembowicz.
# Further improved by Dave Crossland and Felipe Sanches.
#
# OVERVIEW + USAGE
#
# python compute_font_metrics.py -h
#
# DEPENDENCIES
#
# The script depends on the PIL API (Python Imaging Library)
# If you have pip <https://pypi.python.org/pypi/pip> installed, run:
#
#     $ sudo pip install pillow

from PIL import ImageFont
from PIL import Image
from PIL import ImageDraw

import argparse
import glob
import sys
import BaseHTTPServer
import SocketServer
import StringIO
import csv

from fontTools.ttLib import TTFont

# The font size used to test for weight and width.
FONT_SIZE = 30

# The text used to test weight and width. Note that this could be
# problematic if a given font doesn't have latin support.
TEXT = "AaBbCcDdEeFfGgHhIiJjKkLlMmNnOoPpQqRrSsTtUuVvXxYyZz"

# Fonts that cause problems: any filenames containing these letters
# will be skipped.
# TODO: Investigate why these don't work.
BLACKLIST = [
  #IOError: invalid reference (issue #705)
  "Corben",
  #SystemError: tile cannot extend outside image (issue #704)
  "Suwannaphum",
  "KarlaTamil",
  "Khmer",
  "KdamThmor",
  "Battambang",
  "AksaraBaliGalang",
  "Phetsarath",
  "Kantumruy",
  "Nokora",
  "Droid",
  #IOError: execution context too long (issue #703)
  "FiraSans",
  "FiraMono"
]

DEBUG_TEMPLATE = """
<!doctype html>
<html>
  <head>
    <script type="text/javascript" src="//cdnjs.cloudflare.com/ajax/libs/jquery/3.0.0-beta1/jquery.min.js"></script> 
    <script type="text/javascript" src="//cdnjs.cloudflare.com/ajax/libs/jquery.tablesorter/2.25.4/js/jquery.tablesorter.min.js"></script> 
    <style>
      body {
        font-family: sans-serif;
      }
      div.filename, div.darkess {
        width:100px;
        color: lightgrey;
        font-size:10px;
      }
      img {
        margin-left:1em;
      }
      thead {
        background: grey;
      }
      td {
        border-left: 1px lightgrey solid;
        white-space: nowrap;
      }
      tr.old {
        background: lightgrey;
      }
      tr.new {
        background: white;
      }
    </style>
  </head>
  <body>
      <table id="myTable" class="tablesorter">
        <thead>
          <tr>
              <td>Filename</td>
              <td>GFN</td>
              <td>Weight</td>
              <td>Weight Int</td>
              <td>Width</td>
              <td>Width Int</td>
              <td>Angle</td>
              <td>Angle Int</td>
              <td>Usage</td>
              <td>Image Weight</td>
              <td>Image Width</td>
          </tr>
        </thead>
        %s
      </table>
    <script type="text/javascript">
      $(document).ready(function() 
          { 
              $("#myTable").tablesorter(); 
          } 
      ); 
    </script>
  </body>
</html>
"""

# When outputing the debug HTML, this is used to show a single font.
ENTRY_TEMPLATE = """
<tr class="%s">
  <td>%s</td>
  <td>%s</td>
  <td>%s</td>
  <td>%s</td>
  <td>%s</td>
  <td>%s</td>
  <td>%s</td>
  <td>%s</td>
  <td>%s</td>
  <td>%s</td>
  <td>%s</td>
</tr>
"""

# Normalizes a set of values from 0 to target_max
def normalize_values(properties, target_max=1.0):
  max_value = 0.0
  for i in range(len(properties)):
    val = float(properties[i]['value'])
    max_value = max(max_value, val)
  for i in range(len(properties)):
    properties[i]['value'] *= (target_max/max_value)

# Maps a list into the integer range from target_min to target_max
# Pass a list of floats, returns the list as ints
# The 2 lists are zippable
def map_to_int_range(weights, target_min=1, target_max=10):
  weights_as_int = []
  target_range = (target_max - target_min)
  weights_ordered = sorted(weights)
  min_value = float(weights_ordered[0])
  max_value = float(weights_ordered[-1])
  for weight in weights:
    val = float(weight)
    min_value = min(min_value, val)
    max_value = max(max_value, val)
    float_range = (max_value - min_value)
    weight = target_min + int(target_range * ((weight - min_value) / float_range))
    weights_as_int.append(weight)
  return weights_as_int

def main():
  description = """Calculates the visual weight, width or italic angle of fonts.

  For width, it just measures the width of how a particular piece of text renders.

  For weight, it measures the darness of a piece of text.

  For italic angle it defaults to the italicAngle property of the font.
  
  Then it starts a HTTP server and shows you the results, or 
  if you pass --debug then it just prints the values.
  """
  parser = argparse.ArgumentParser(description=description)
  parser.add_argument("-f", "--files", default="*", 
    help="The pattern to match for finding ttfs, eg 'folder_with_fonts/*.ttf'.")
  parser.add_argument("-d", "--debug", default=False, action='store_true',
    help="Debug mode, just print results")
  parser.add_argument("-e", "--existing", default=False, 
    help="Path to existing font-metadata.csv")
  args = parser.parse_args()

  # show help if no args
  if len(sys.argv) <= 1:
    parser.print_help()
    sys.exit()

<<<<<<< HEAD
  properties = []
  fontfiles = glob.glob(args.files)
  for fontfile in fontfiles:
    if is_blacklisted(fontfile):
      print >> sys.stderr, "%s is blacklisted." % fontfile
      continue
    #try:
    if args.metric == "weight":
      properties.append(get_darkness(fontfile))
    elif args.metric == "width":
      properties.append(get_width(fontfile))
    elif args.metric == "angle":
      properties.append(get_angle(fontfile))
    #except:
    #  print >> sys.stderr, "Couldn't calculate darkness of %s." % fontfile

  if args.metric == "width":
    normalize_values(properties)
  elif args.metric == "angle":
    map_to_int_range(properties, target_min=1, target_max=10)

  if args.debug:
    start_debug_server(properties)
  else:
    dump_values(properties)


# Normalizes a set of values from 0 to target_max
def normalize_values(properties, target_max=1.0):
  max_value = 0.0
  for i in range(len(properties)):
    val = float(properties[i]['value'])
    max_value = max(max_value, val)

  for i in range(len(properties)):
    properties[i]['value'] *= (target_max/max_value)


# Maps a set of values into the integer range from target_min to target_max
def map_to_int_range(properties, target_min=1, target_max=10):
  min_value = max_value = float(properties[0]['value'])
  for p in properties:
    val = float(p['value'])
    max_value = max(max_value, val)
    min_value = min(min_value, val)

  float_range = (max_value - min_value)
  target_range = (target_max - target_min)
  for p in properties:
    p['value'] = target_min + int(target_range * ((p['value'] - min_value) / float_range))


# Dump the values to the terminal.
def dump_values(properties):
  for font in sorted(properties, key=lambda x: x['value']):
    print font['fontfile'] + "," + str(font['value'])

=======
  # analyse fonts
  fontinfo = {}
  fontinfo = analyse_fonts(glob.glob(args.files), fontinfo)

  # normalise weights
  weights = []
  for fontfile in sorted(fontinfo.keys()):
    weights.append(fontinfo[fontfile]["weight"])
  ints = map_to_int_range(weights)
  for count, fontfile in enumerate(sorted(fontinfo.keys())):
    fontinfo[fontfile]['weight_int'] = ints[count]

  # normalise widths
  widths = []
  for fontfile in sorted(fontinfo.keys()):
    widths.append(fontinfo[fontfile]["width"])
  ints = map_to_int_range(widths)
  for count, fontfile in enumerate(sorted(fontinfo.keys())):
    fontinfo[fontfile]['width_int'] = ints[count]

  # normalise angles
  angles = []
  for fontfile in sorted(fontinfo.keys()):
    angle = abs(fontinfo[fontfile]["angle"])
    angles.append(angle)
  ints = map_to_int_range(angles)
  for count, fontfile in enumerate(sorted(fontinfo.keys())):
    fontinfo[fontfile]['angle_int'] = ints[count]
  
  # include existing values
  if args.existing:
    with open(args.existing, 'rb') as csvfile:
        existing_data = csv.reader(csvfile, delimiter=',', quotechar='"')
        next(existing_data) # skip first row as its not data
        for row in existing_data:
          d, img_d = row[1], None
          w, img_w = row[3], None
          a = row[2]
          u = row[4]
          g = row[0]
          fontfile = "existing " + g
          fontinfo[fontfile] = {"weight": "None", 
                                "weight_int": d, 
                                "width": "None", 
                                "width_int": w, 
                                "angle": "None", 
                                "angle_int": a, 
                                "img_weight": img_d, 
                                "img_width": img_w, 
                                "usage": u, 
                                "gfn": g
                               }

  # if we are debugging, just print the stuff
  if args.debug:
    items = ["weight", "weight_int", "width", "width_int", 
             "angle", "angle_int", "usage", "gfn"]
    for fontfile in sorted(fontinfo.keys()):
       print fontfile, 
       for item in items:
         print fontinfo[fontfile][item],
       print ""
    sys.exit()
>>>>>>> 4cdcf543

  # create a string for the web server
  template_contents = ""
  for fontfile in fontinfo:
    img_weight_html, img_width_html = "", ""
    if fontinfo[fontfile]["img_weight"] is not None:
      img_weight_html = "<img width='50%%' src='data:image/png;base64,%s' />" % (fontinfo[fontfile]["img_weight"])
      img_width_html  = "<img width='50%%' src='data:image/png;base64,%s' />" % (fontinfo[fontfile]["img_width"])
    old_or_new = "new"
    if fontfile.startswith("existing"):
      old_or_new = "old"
    template_contents += ENTRY_TEMPLATE % (old_or_new,
                                           fontfile, 
                                           fontinfo[fontfile]["gfn"],
                                           fontinfo[fontfile]["weight"],
                                           fontinfo[fontfile]["weight_int"],
                                           fontinfo[fontfile]["width"],
                                           fontinfo[fontfile]["width_int"],
                                           fontinfo[fontfile]["angle"],
                                           fontinfo[fontfile]["angle_int"],
                                           fontinfo[fontfile]["usage"],
                                           img_weight_html,
                                           img_width_html)

  debug_page_html = DEBUG_TEMPLATE % template_contents

  # The port on which the debug server will be hosted.
  PORT = 8080

  # Handler that responds to all requests with a single file.
  class DebugHTTPHandler(BaseHTTPServer.BaseHTTPRequestHandler):
    def do_HEAD(s):
      s.send_response(200)
      s.send_header("Content-type", "text/html")
      s.end_headers()
    def do_GET(s):
      s.send_response(200)
      s.send_header("Content-type", "text/html")
      s.end_headers()
      s.wfile.write(debug_page_html)

  httpd = None
  while httpd is None:
    try:
      httpd = SocketServer.TCPServer(("", PORT), DebugHTTPHandler)
    except:
      print PORT, "is in use, trying", PORT + 1
      PORT = PORT + 1

  print "Debug page can be seen at http://127.0.0.1:" + str(PORT)
  print "Kill the server with Ctrl+C"
  httpd.serve_forever()

# Returns fontinfo dict
def analyse_fonts(files, fontinfo):
  # run the analysis for each file, in sorted order
  for fontfile in sorted(files):
    # if blacklisted the skip it
    if is_blacklisted(fontfile):
      print >> sys.stderr, "%s is blacklisted." % fontfile
      continue
    # put metadata in dictionary
    d, img_d = get_darkness(fontfile)
    w, img_w = get_width(fontfile)
    a = get_angle(fontfile)
    fontinfo[fontfile] = {"weight": d, 
                          "width": w, 
                          "angle": a, 
                          "img_weight": img_d, 
                          "img_width": img_w, 
                          "usage": "unknown", 
                          "gfn": "unknown"
                         }
  return fontinfo


# Returns whether a font is on the blacklist.
def is_blacklisted(filename):
  for name in BLACKLIST:
    if name in filename:
      return True
  return False


# Returns the italic angle, given a filename of a ttf;
def get_angle(fontfile):
  ttfont = TTFont(fontfile)
  angle = ttfont['post'].italicAngle
  ttfont.close()
  return angle

# Returns the width, given a filename of a ttf.
# This is in pixels so should be normalized.
def get_width(fontfile):
  # Render the test text using the font onto an image.
  font = ImageFont.truetype(fontfile, FONT_SIZE)
  try:
      text_width, text_height = font.getsize(TEXT)
  except:
      text_width, text_height = 1, 1 
  img = Image.new('RGBA', (text_width, text_height))
  draw = ImageDraw.Draw(img)
  try:
      draw.text((0, 0), TEXT, font=font, fill=(0, 0, 0))
  except: 
      pass
  return text_width, get_base64_image(img)


# Returns the darkness, given a filename of a ttf.
def get_darkness(fontfile):
  # Render the test text using the font onto an image.
  font = ImageFont.truetype(fontfile, FONT_SIZE)
  text_width, text_height = font.getsize(TEXT)
  img = Image.new('RGBA', (text_width, text_height))
  draw = ImageDraw.Draw(img)
  draw.text((0, 0), TEXT, font=font, fill=(0, 0, 0))

  # Calculate the average darkness.
  histogram = img.histogram()
  alpha = histogram[768:]
  avg = 0.0
  for i, value in enumerate(alpha):
    avg += (i / 255.0) * value
  try:
    darkness = avg / (text_width * text_height)
  except:
    raise
    darkness = 0.0

  # NOOP this because it reduces darkness to 0.0 always
  # Weight the darkness by x-height.
  # x_height = get_x_height(fontfile)
  #darkness *= (x_height / FONT_SIZE)

  return darkness, get_base64_image(img)

# Get the base 64 representation of an image, to use for visual testing.
def get_base64_image(img):
  output = StringIO.StringIO()
  img.save(output, "PNG")
  base64img = output.getvalue().encode("base64")
  output.close()
  return base64img

# Returns the height of the lowercase "x" in a font.
def get_x_height(fontfile):
  font = ImageFont.truetype(fontfile, FONT_SIZE)
  _, x_height = font.getsize("x")
  return x_height


if __name__ == "__main__":
  main()<|MERGE_RESOLUTION|>--- conflicted
+++ resolved
@@ -204,65 +204,6 @@
     parser.print_help()
     sys.exit()
 
-<<<<<<< HEAD
-  properties = []
-  fontfiles = glob.glob(args.files)
-  for fontfile in fontfiles:
-    if is_blacklisted(fontfile):
-      print >> sys.stderr, "%s is blacklisted." % fontfile
-      continue
-    #try:
-    if args.metric == "weight":
-      properties.append(get_darkness(fontfile))
-    elif args.metric == "width":
-      properties.append(get_width(fontfile))
-    elif args.metric == "angle":
-      properties.append(get_angle(fontfile))
-    #except:
-    #  print >> sys.stderr, "Couldn't calculate darkness of %s." % fontfile
-
-  if args.metric == "width":
-    normalize_values(properties)
-  elif args.metric == "angle":
-    map_to_int_range(properties, target_min=1, target_max=10)
-
-  if args.debug:
-    start_debug_server(properties)
-  else:
-    dump_values(properties)
-
-
-# Normalizes a set of values from 0 to target_max
-def normalize_values(properties, target_max=1.0):
-  max_value = 0.0
-  for i in range(len(properties)):
-    val = float(properties[i]['value'])
-    max_value = max(max_value, val)
-
-  for i in range(len(properties)):
-    properties[i]['value'] *= (target_max/max_value)
-
-
-# Maps a set of values into the integer range from target_min to target_max
-def map_to_int_range(properties, target_min=1, target_max=10):
-  min_value = max_value = float(properties[0]['value'])
-  for p in properties:
-    val = float(p['value'])
-    max_value = max(max_value, val)
-    min_value = min(min_value, val)
-
-  float_range = (max_value - min_value)
-  target_range = (target_max - target_min)
-  for p in properties:
-    p['value'] = target_min + int(target_range * ((p['value'] - min_value) / float_range))
-
-
-# Dump the values to the terminal.
-def dump_values(properties):
-  for font in sorted(properties, key=lambda x: x['value']):
-    print font['fontfile'] + "," + str(font['value'])
-
-=======
   # analyse fonts
   fontinfo = {}
   fontinfo = analyse_fonts(glob.glob(args.files), fontinfo)
@@ -326,7 +267,6 @@
          print fontinfo[fontfile][item],
        print ""
     sys.exit()
->>>>>>> 4cdcf543
 
   # create a string for the web server
   template_contents = ""
