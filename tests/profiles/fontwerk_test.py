from fontTools.ttLib import TTFont
from fontbakery.checkrunner import FAIL
from fontbakery.codetesting import (assert_PASS,
                                    assert_results_contain,
                                    CheckTester,
                                    TEST_FILE)
from fontbakery.constants import (PlatformID,
                                  WindowsEncodingID,
                                  WindowsLanguageID)
from fontbakery.profiles import fontwerk as fontwerk_profile


def test_check_name_no_mac_entries():
    check = CheckTester(fontwerk_profile,
                        'com.fontwerk/check/no_mac_entries')

    font = TEST_FILE('abeezee/ABeeZee-Italic.ttf')
    assert_results_contain(check(font),
                           FAIL, 'mac-names',
                           'with a font containing Mac names')

    font = TEST_FILE('source-sans-pro/OTF/SourceSansPro-Regular.otf')
    assert_PASS(check(font),
                'with a font without Mac names')


def test_check_vendor_id():
    check = CheckTester(fontwerk_profile,
                        'com.fontwerk/check/vendor_id')

    ttFont = TTFont(TEST_FILE('abeezee/ABeeZee-Italic.ttf'))
    assert_results_contain(check(ttFont),
                           FAIL, 'bad-vendor-id',
                           ", but should be 'WERK'.")

    ttFont['OS/2'].achVendID = 'WERK'
    assert_PASS(check(ttFont),
                "'WERK' is correct.")


def test_check_weight_class_fvar():
    check = CheckTester(fontwerk_profile,
                        'com.fontwerk/check/weight_class_fvar')

    ttFont = TTFont(TEST_FILE('varfont/Oswald-VF.ttf'))
    assert_PASS(check(ttFont),
                "matches fvar default value.")

    ttFont['OS/2'].usWeightClass = 333
    assert_results_contain(check(ttFont),
                           FAIL, 'bad-weight-class',
                           "but should match fvar default value.")


<<<<<<< HEAD
def test_check_names_match_default_fvar():
    check = CheckTester(fontwerk_profile,
                        'com.fontwerk/check/names_match_default_fvar')

    PID = PlatformID.WINDOWS
    EID = WindowsEncodingID.UNICODE_BMP
    LID = WindowsLanguageID.ENGLISH_USA

    font = TEST_FILE('varfont/Oswald-VF.ttf')
    ttFont = TTFont(font)
    assert_PASS(check(ttFont),
                "Name matches fvar default name")

    ttFont["name"].setName("Not a proper family name", 1, PID, EID, LID)
    ttFont["name"].setName("Not a proper subfamily name", 2, PID, EID, LID)
    assert_results_contain(check(ttFont),
                           FAIL, 'bad-name',
                           "does not match fvar default name")

    ttFont["name"].setName("Not a proper family name", 16, PID, EID, LID)
    ttFont["name"].setName("Not a proper subfamily name", 17, PID, EID, LID)
    assert_results_contain(check(ttFont),
                           FAIL, 'bad-name',
                           "does not match fvar default name")

    ttFont["name"].setName("Not a proper family name", 21, PID, EID, LID)
    ttFont["name"].setName("Not a proper subfamily name", 22, PID, EID, LID)
    assert_results_contain(check(ttFont),
                           FAIL, 'bad-name',
                           "does not match fvar default name")
=======
def test_check_inconsistencies_between_fvar_stat():
    check = CheckTester(fontwerk_profile,
                        'com.fontwerk/check/inconsistencies_between_fvar_stat')

    ttFont = TTFont(TEST_FILE("bad_fonts/fvar_stat_differences/AxisLocationVAR.ttf"))
    ttFont['name'].removeNames(nameID=277)
    assert_results_contain(check(ttFont),
                           FAIL, 'missing-name-id',
                           'fvar instance is missing in the name table')

    # add name with wrong order of name parts
    ttFont['name'].setName('Medium Text', 277, 3, 1, 0x409)
    assert_results_contain(check(ttFont),
                           FAIL, 'missing-fvar-instance-axis-value',
                           'missing in STAT table')


def test_check_style_linking():
    check = CheckTester(fontwerk_profile,
                        'com.fontwerk/check/style_linking')

    font = TEST_FILE("bad_fonts/style_linking_issues/NotoSans-BoldItalic.ttf")
    assert_results_contain(check(font),
                           FAIL, 'style-linking-issue')

    font = TEST_FILE("bad_fonts/style_linking_issues/NotoSans-Bold.ttf")
    assert_results_contain(check(font),
                           FAIL, 'style-linking-issue')

    font = TEST_FILE("bad_fonts/style_linking_issues/NotoSans-MediumItalic.ttf")
    assert_PASS(check(font),
                "Style linking looks good.")
>>>>>>> d73f3da0
<|MERGE_RESOLUTION|>--- conflicted
+++ resolved
@@ -52,38 +52,6 @@
                            "but should match fvar default value.")
 
 
-<<<<<<< HEAD
-def test_check_names_match_default_fvar():
-    check = CheckTester(fontwerk_profile,
-                        'com.fontwerk/check/names_match_default_fvar')
-
-    PID = PlatformID.WINDOWS
-    EID = WindowsEncodingID.UNICODE_BMP
-    LID = WindowsLanguageID.ENGLISH_USA
-
-    font = TEST_FILE('varfont/Oswald-VF.ttf')
-    ttFont = TTFont(font)
-    assert_PASS(check(ttFont),
-                "Name matches fvar default name")
-
-    ttFont["name"].setName("Not a proper family name", 1, PID, EID, LID)
-    ttFont["name"].setName("Not a proper subfamily name", 2, PID, EID, LID)
-    assert_results_contain(check(ttFont),
-                           FAIL, 'bad-name',
-                           "does not match fvar default name")
-
-    ttFont["name"].setName("Not a proper family name", 16, PID, EID, LID)
-    ttFont["name"].setName("Not a proper subfamily name", 17, PID, EID, LID)
-    assert_results_contain(check(ttFont),
-                           FAIL, 'bad-name',
-                           "does not match fvar default name")
-
-    ttFont["name"].setName("Not a proper family name", 21, PID, EID, LID)
-    ttFont["name"].setName("Not a proper subfamily name", 22, PID, EID, LID)
-    assert_results_contain(check(ttFont),
-                           FAIL, 'bad-name',
-                           "does not match fvar default name")
-=======
 def test_check_inconsistencies_between_fvar_stat():
     check = CheckTester(fontwerk_profile,
                         'com.fontwerk/check/inconsistencies_between_fvar_stat')
@@ -116,4 +84,35 @@
     font = TEST_FILE("bad_fonts/style_linking_issues/NotoSans-MediumItalic.ttf")
     assert_PASS(check(font),
                 "Style linking looks good.")
->>>>>>> d73f3da0
+
+
+def test_check_names_match_default_fvar():
+    check = CheckTester(fontwerk_profile,
+                        'com.fontwerk/check/names_match_default_fvar')
+
+    PID = PlatformID.WINDOWS
+    EID = WindowsEncodingID.UNICODE_BMP
+    LID = WindowsLanguageID.ENGLISH_USA
+
+    font = TEST_FILE('varfont/Oswald-VF.ttf')
+    ttFont = TTFont(font)
+    assert_PASS(check(ttFont),
+                "Name matches fvar default name")
+
+    ttFont["name"].setName("Not a proper family name", 1, PID, EID, LID)
+    ttFont["name"].setName("Not a proper subfamily name", 2, PID, EID, LID)
+    assert_results_contain(check(ttFont),
+                           FAIL, 'bad-name',
+                           "does not match fvar default name")
+
+    ttFont["name"].setName("Not a proper family name", 16, PID, EID, LID)
+    ttFont["name"].setName("Not a proper subfamily name", 17, PID, EID, LID)
+    assert_results_contain(check(ttFont),
+                           FAIL, 'bad-name',
+                           "does not match fvar default name")
+
+    ttFont["name"].setName("Not a proper family name", 21, PID, EID, LID)
+    ttFont["name"].setName("Not a proper subfamily name", 22, PID, EID, LID)
+    assert_results_contain(check(ttFont),
+                           FAIL, 'bad-name',
+                           "does not match fvar default name")